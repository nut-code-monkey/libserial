/******************************************************************************
 *   @file SerialStream.cc                                                    *
 *   @copyright                                                               *
 *                                                                            *
 *   This program is free software; you can redistribute it and/or modify     *
 *   it under the terms of the GNU General Public License as published by     *
 *   the Free Software Foundation; either version 2 of the License, or        *
 *   (at your option) any later version.                                      *
 *                                                                            *
 *   This program is distributed in the hope that it will be useful,          *
 *   but WITHOUT ANY WARRANTY; without even the implied warranty of           *
 *   MERCHANTABILITY or FITNESS FOR A PARTICULAR PURPOSE.  See the            *
 *   GNU General Public License for more details.                             *
 *                                                                            *
 *   You should have received a copy of the GNU General Public License        *
 *   along with this program; if not, write to the                            *
 *   Free Software Foundation, Inc.,                                          *
 *   59 Temple Place - Suite 330, Boston, MA  02111-1307, USA.                *
 *****************************************************************************/
 
#include "SerialStream.h"
#include <fcntl.h>
#include <cstdio>
#include <termios.h>
#include <fstream>
#include <cassert>


using namespace LibSerial ;
using namespace std ;

SerialStream::SerialStream() : 
    std::iostream(0), mIOBuffer(0) 
{
    //
    // Close the stream
    //
    Close() ;
}


SerialStream::~SerialStream() 
{
    // 
    // If a SerialStreamBuf is associated with this SerialStream
    // then we need to destroy it here.
    //
    if ( mIOBuffer )
    {
        delete mIOBuffer ;
    }
}


void 
SerialStream::Close() 
{
    //
    // If a SerialStreamBuf is associated with the SerialStream then
    // destroy it.
    //
    if ( mIOBuffer )
    {
        delete mIOBuffer ;
        mIOBuffer = 0 ;
    }
}

bool
SerialStream::IsOpen() const 
{
    //
    // Checks to see if mIOBuffer is a null buffer, if not,
    // calls the is_open() function on this streams SerialStreamBuf,
    // mIOBuffer
    //
    if ( ! mIOBuffer )
    {
        return false ;
    }
    return mIOBuffer->is_open() ;
}

SerialStream::SerialStream( const string       fileName, 
                            ios_base::openmode openMode ) :
    iostream(0),
    mIOBuffer(0) 
{
    this->Open( fileName, openMode ) ;
    return ;
}

SerialStream::SerialStream( const std::string fileName,
                            const BaudRate baudRate,
                            const CharSize charSize,
                            const SerialStreamBuf::ParityEnum parityType,
                            const short numOfStopBits,
                            const SerialStreamBuf::FlowControlEnum flowControlType ) :
    iostream(0),
    mIOBuffer(0)
{
    this->Open( fileName ) ;
    this->SetBaudRate( baudRate ) ;
    this->SetCharSize( charSize ) ;
    this->SetParity( parityType ) ;
    this->SetNumOfStopBits( numOfStopBits ) ;
    this->SetFlowControl( flowControlType ) ;
    return ;
}

void 
SerialStream::Open( const std::string       fileName, 
                    std::ios_base::openmode openMode ) 
{
    //
    // Create a new SerialStreamBuf if one does not exist. 
    //
    if ( ! mIOBuffer )
    {
        mIOBuffer = new SerialStreamBuf ;
        assert( 0 != mIOBuffer ) ;
        this->rdbuf( mIOBuffer ) ;
    }
    //
    // Open the serial port. 
    //
    if ( 0 == mIOBuffer->open(fileName, openMode) )
    {
        setstate(badbit) ;    
    }
    return ;
}

void 
SerialStream::SetBaudRate( 
    const BaudRate baudRate ) 
{
    SerialStreamBuf* my_buffer = 
    dynamic_cast<SerialStreamBuf *>(this->rdbuf()) ;
    //
    // Make sure that we are dealing with a SerialStreamBuf before
    // proceeding. This check also makes sure that we have a non-NULL
    // buffer associated with this stream.
    //
    if ( my_buffer ) 
    {
        //
        // Try to set the baud rate. If the corresponding function of
        // the SerialStreamBuf class returns BAUD_INVALID, then we
        // have a problem and the stream is no longer valid for I/O.
        //
<<<<<<< HEAD
        if( BaudRate::BAUD_INVALID == 
=======
        if ( SerialStreamBuf::BAUD_INVALID == 
>>>>>>> a658b105
            my_buffer->SetBaudRate(baudRate) ) 
        {
            setstate(badbit) ;
        }
    } 
    else 
    {
        //
        // If the dynamic_cast above failed then we either have a NULL
        // streambuf associated with this stream or we have a buffer
        // of class other than SerialStreamBuf. In either case, we
        // have a problem and we should stop all I/O using this
        // stream.
        //
        setstate(badbit) ;
    }
    return ;
}

<<<<<<< HEAD
BaudRate 
SerialStream::GetBaudRate() 
=======
SerialStreamBuf::BaudRateEnum 
SerialStream::BaudRate() 
>>>>>>> a658b105
{
    SerialStreamBuf* my_buffer = 
    dynamic_cast<SerialStreamBuf *>(this->rdbuf()) ;
    //
    // Make sure that we are dealing with a SerialStreamBuf before
    // proceeding. This check also makes sure that we have a non-NULL
    // buffer associated with this stream.
    //
    if ( my_buffer ) 
    {
        //
        // Try to set the baud rate. If the corresponding function of the
        // SerialStreamBuf class returns BAUD_INVALID, then we have a
        // problem and the stream is no longer valid for I/O.
        //
        return my_buffer->GetBaudRate() ;
    } 
    else 
    {
        //
        // If the dynamic_cast above failed then we either have a NULL
        // streambuf associated with this stream or we have a buffer of
        // class other than SerialStreamBuf. In either case, we have a
        // problem and we should stop all I/O using this stream.
        //
        setstate(badbit) ;
        return BaudRate::BAUD_INVALID ;
    }
}

void
SerialStream::SetCharSize( 
    const CharSize charSize ) 
{
    SerialStreamBuf* my_buffer = 
    dynamic_cast<SerialStreamBuf *>(this->rdbuf()) ;
    //
    // Make sure that we are dealing with a SerialStreamBuf before
    // proceeding. This check also makes sure that we have a non-NULL
    // buffer associated with this stream.
    //
    if ( my_buffer ) 
    {
        //
        // Try to set the baud rate. If the corresponding function of the
        // SerialStreamBuf class returns BAUD_INVALID, then we have a
        // problem and the stream is no longer valid for I/O.
        //
<<<<<<< HEAD
        if( CharSize::CHAR_SIZE_INVALID == my_buffer->SetCharSize(charSize) ) 
=======
        if ( SerialStreamBuf::CHAR_SIZE_INVALID == 
             my_buffer->SetCharSize(charSize) ) 
>>>>>>> a658b105
        {
            setstate(badbit) ;
        }
    } 
    else 
    {
        //
        // If the dynamic_cast above failed then we either have a NULL
        // streambuf associated with this stream or we have a buffer of
        // class other than SerialStreamBuf. In either case, we have a
        // problem and we should stop all I/O using this stream.
        //
        setstate(badbit) ;
    }
    return ;
}

<<<<<<< HEAD
CharSize
SerialStream::GetCharSize() 
=======
SerialStreamBuf::CharSizeEnum
SerialStream::CharSize() 
>>>>>>> a658b105
{
    SerialStreamBuf* my_buffer = 
    dynamic_cast<SerialStreamBuf *>(this->rdbuf()) ;
    //
    // Make sure that we are dealing with a SerialStreamBuf before
    // proceeding. This check also makes sure that we have a non-NULL
    // buffer associated with this stream.
    //
    if ( my_buffer ) 
    {
        //
        // Try to set the baud rate. If the corresponding function of the
        // SerialStreamBuf class returns BAUD_INVALID, then we have a
        // problem and the stream is no longer valid for I/O.
        //
        return my_buffer->GetCharSize() ;
    } 
    else 
    {
        //
        // If the dynamic_cast above failed then we either have a NULL
        // streambuf associated with this stream or we have a buffer of
        // class other than SerialStreamBuf. In either case, we have a
        // problem and we should stop all I/O using this stream.
        //
        setstate(badbit) ;
        return CharSize::CHAR_SIZE_INVALID ;
    }
}

void
SerialStream::SetNumOfStopBits(short stop_bits)
{
    SerialStreamBuf* my_buffer = dynamic_cast<SerialStreamBuf *>(this->rdbuf()) ;
    //
    // Make sure that we are dealing with a SerialStreamBuf before
    // proceeding. This check also makes sure that we have a non-NULL
    // buffer associated with this stream.
    //
    if ( my_buffer )
    {
        //
        // Try to set the baud rate. If the corresponding function of the
        // SerialStreamBuf class returns BAUD_INVALID, then we have a
        // problem and the stream is no longer valid for I/O.
        //
        if ( -1 == my_buffer->SetNumOfStopBits(stop_bits) )
        {
            setstate(badbit) ;
        }
    }
    else
    {
        //
        // If the dynamic_cast above failed then we either have a NULL
        // streambuf associated with this stream or we have a buffer of
        // class other than SerialStreamBuf. In either case, we have a
        // problem and we should stop all I/O using this stream.
        //
        setstate(badbit) ;
    }
    return ;
}

short
<<<<<<< HEAD
SerialStream::NumOfStopBits() {
=======
SerialStream::NumOfStopBits()
{
>>>>>>> a658b105
    SerialStreamBuf* my_buffer = dynamic_cast<SerialStreamBuf *>(this->rdbuf()) ;
    //
    // Make sure that we are dealing with a SerialStreamBuf before
    // proceeding. This check also makes sure that we have a non-NULL
    // buffer associated with this stream.
    //
    if ( my_buffer )
    {
        //
        // Try to set the baud rate. If the corresponding function of the
        // SerialStreamBuf class returns BAUD_INVALID, then we have a
        // problem and the stream is no longer valid for I/O.
        //
        return my_buffer->NumOfStopBits() ;
    }
    else
    {
        //
        // If the dynamic_cast above failed then we either have a NULL
        // streambuf associated with this stream or we have a buffer of
        // class other than SerialStreamBuf. In either case, we have a
        // problem and we should stop all I/O using this stream.
        //
        setstate(badbit) ;
        return -1 ;
    }
}

void 
SerialStream::SetParity(const SerialStreamBuf::ParityEnum parity)
{
    SerialStreamBuf* my_buffer = dynamic_cast<SerialStreamBuf *>(this->rdbuf()) ;
    //
    // Make sure that we are dealing with a SerialStreamBuf before
    // proceeding. This check also makes sure that we have a non-NULL
    // buffer associated with this stream.
    //
    if ( my_buffer )
    {
        //
        // Try to set the baud rate. If the corresponding function of the
        // SerialStreamBuf class returns BAUD_INVALID, then we have a
        // problem and the stream is no longer valid for I/O.
        //
        if ( SerialStreamBuf::PARITY_INVALID == my_buffer->SetParity(parity) )
        {
            setstate(badbit) ;
        }
    }
    else
    {
        //
        // If the dynamic_cast above failed then we either have a NULL
        // streambuf associated with this stream or we have a buffer of
        // class other than SerialStreamBuf. In either case, we have a
        // problem and we should stop all I/O using this stream.
        //
        setstate(badbit) ;
    }
    return ;
}

SerialStreamBuf::ParityEnum
<<<<<<< HEAD
SerialStream::Parity() {
=======
SerialStream::Parity()
{
>>>>>>> a658b105
    SerialStreamBuf* my_buffer = dynamic_cast<SerialStreamBuf *>(this->rdbuf()) ;
    //
    // Make sure that we are dealing with a SerialStreamBuf before
    // proceeding. This check also makes sure that we have a non-NULL
    // buffer associated with this stream.
    //
    if ( my_buffer )
    {
        //
        // Try to set the baud rate. If the corresponding function of the
        // SerialStreamBuf class returns BAUD_INVALID, then we have a
        // problem and the stream is no longer valid for I/O.
        //
        return my_buffer->Parity() ;
    }
    else
    {
        //
        // If the dynamic_cast above failed then we either have a NULL
        // streambuf associated with this stream or we have a buffer of
        // class other than SerialStreamBuf. In either case, we have a
        // problem and we should stop all I/O using this stream.
        //
        setstate(badbit) ;
        return SerialStreamBuf::PARITY_INVALID ;
    }
}

void 
SerialStream::SetFlowControl(const SerialStreamBuf::FlowControlEnum flow_c)
{
    SerialStreamBuf* my_buffer = dynamic_cast<SerialStreamBuf *>(this->rdbuf()) ;
    //
    // Make sure that we are dealing with a SerialStreamBuf before
    // proceeding. This check also makes sure that we have a non-NULL
    // buffer associated with this stream.
    //
    if ( my_buffer )
    {
        //
        // Try to set the baud rate. If the corresponding function of the
        // SerialStreamBuf class returns BAUD_INVALID, then we have a
        // problem and the stream is no longer valid for I/O.
        //
        if ( SerialStreamBuf::FLOW_CONTROL_INVALID == my_buffer->SetFlowControl(flow_c) )
        {
            setstate(badbit) ;
        }
    }
    else
    {
        //
        // If the dynamic_cast above failed then we either have a NULL
        // streambuf associated with this stream or we have a buffer of
        // class other than SerialStreamBuf. In either case, we have a
        // problem and we should stop all I/O using this stream.
        //
        setstate(badbit) ;
    }
    return ;
}

short
<<<<<<< HEAD
SerialStream::SetVMin( short vmin ) {
    SerialStreamBuf* my_buffer = dynamic_cast<SerialStreamBuf *>(this->rdbuf()) ;
    if ( my_buffer ) {
        if ( -1 == my_buffer->SetVMin( vmin ) ) {
            setstate(badbit) ;
            return -1;
        };
    } else {
        setstate(badbit) ;
        return -1;
    };
=======
SerialStream::SetVMin( short vmin )
{
    SerialStreamBuf* my_buffer = dynamic_cast<SerialStreamBuf *>(this->rdbuf()) ;
    if ( my_buffer )
    {
        if ( -1 == my_buffer->SetVMin( vmin ) )
        {
            setstate(badbit) ;
            return -1;
        }
    }
    else
    {
        setstate(badbit) ;
        return -1 ;
    }
>>>>>>> a658b105
    return vmin;
}

short
<<<<<<< HEAD
SerialStream::VMin() {
    SerialStreamBuf* my_buffer = dynamic_cast<SerialStreamBuf *>(this->rdbuf()) ;
    if ( my_buffer ) {
        return my_buffer->VMin();
    } else {
        setstate(badbit) ;
        return -1;
    };
}

short
SerialStream::SetVTime( short vmin ) {
    SerialStreamBuf* my_buffer = dynamic_cast<SerialStreamBuf *>(this->rdbuf()) ;
    if ( my_buffer ) {
        if ( -1 == my_buffer->SetVTime( vmin ) ) {
            setstate(badbit) ;
            return -1;
        };
    } else {
        setstate(badbit) ;
        return -1;
    };
    return vmin;
}

short
SerialStream::VTime() {
    SerialStreamBuf* my_buffer = dynamic_cast<SerialStreamBuf *>(this->rdbuf()) ;
    if ( my_buffer ) {
        return my_buffer->VTime();
    } else {
        setstate(badbit) ;
        return -1;
    };
}

SerialStreamBuf::FlowControlEnum
SerialStream::FlowControl() {
=======
SerialStream::VMin()
{
    SerialStreamBuf* my_buffer = dynamic_cast<SerialStreamBuf *>(this->rdbuf()) ;
    if ( my_buffer )
    {
        return my_buffer->VMin() ;
    }
    else
    {
        setstate(badbit) ;
        return -1 ;
    }
}

short
SerialStream::SetVTime( short vtime )
{
    SerialStreamBuf* my_buffer = dynamic_cast<SerialStreamBuf *>(this->rdbuf()) ;
    if ( my_buffer )
    {
        if ( -1 == my_buffer->SetVTime( vtime ) )
        {
            setstate(badbit) ;
            return -1 ;
        }
    }
    else
    {
        setstate(badbit) ;
        return -1 ;
    }

    return vtime ;
}

short
SerialStream::VTime()
{
    SerialStreamBuf* my_buffer = dynamic_cast<SerialStreamBuf *>(this->rdbuf()) ;
    if ( my_buffer )
    {
        return my_buffer->VTime() ;
    }
    else
    {
        setstate(badbit) ;
        return -1 ;
    }
}

SerialStreamBuf::FlowControlEnum
SerialStream::FlowControl()
{
>>>>>>> a658b105
    SerialStreamBuf* my_buffer = dynamic_cast<SerialStreamBuf *>(this->rdbuf()) ;
    //
    // Make sure that we are dealing with a SerialStreamBuf before
    // proceeding. This check also makes sure that we have a non-NULL
    // buffer associated with this stream.
    //
    if ( my_buffer )
    {
        //
        // Try to set the baud rate. If the corresponding function of the
        // SerialStreamBuf class returns BAUD_INVALID, then we have a
        // problem and the stream is no longer valid for I/O.
        //
        return my_buffer->FlowControl() ;
    }
    else
    {
        //
        // If the dynamic_cast above failed then we either have a NULL
        // streambuf associated with this stream or we have a buffer of
        // class other than SerialStreamBuf. In either case, we have a
        // problem and we should stop all I/O using this stream.
        //
        setstate(badbit) ;
        return SerialStreamBuf::FLOW_CONTROL_INVALID ;
    }
}<|MERGE_RESOLUTION|>--- conflicted
+++ resolved
@@ -26,28 +26,24 @@
 #include <cassert>
 
 
-using namespace LibSerial ;
-using namespace std ;
-
-SerialStream::SerialStream() : 
-    std::iostream(0), mIOBuffer(0) 
-{
-    //
+using namespace LibSerial;
+using namespace std;
+
+SerialStream::SerialStream()
+    : std::iostream(0), mIOBuffer(0) 
+{
     // Close the stream
-    //
-    Close() ;
+    Close();
 }
 
 
 SerialStream::~SerialStream() 
 {
-    // 
     // If a SerialStreamBuf is associated with this SerialStream
     // then we need to destroy it here.
-    //
-    if ( mIOBuffer )
-    {
-        delete mIOBuffer ;
+    if (mIOBuffer)
+    {
+        delete mIOBuffer;
     }
 }
 
@@ -59,10 +55,10 @@
     // If a SerialStreamBuf is associated with the SerialStream then
     // destroy it.
     //
-    if ( mIOBuffer )
-    {
-        delete mIOBuffer ;
-        mIOBuffer = 0 ;
+    if (mIOBuffer)
+    {
+        delete mIOBuffer;
+        mIOBuffer = 0;
     }
 }
 
@@ -76,543 +72,398 @@
     //
     if ( ! mIOBuffer )
     {
-        return false ;
-    }
-    return mIOBuffer->is_open() ;
-}
-
-SerialStream::SerialStream( const string       fileName, 
-                            ios_base::openmode openMode ) :
+        return false;
+    }
+    return mIOBuffer->is_open();
+}
+
+SerialStream::SerialStream(const string fileName, 
+                           ios_base::openmode openMode):
     iostream(0),
     mIOBuffer(0) 
 {
-    this->Open( fileName, openMode ) ;
-    return ;
-}
-
-SerialStream::SerialStream( const std::string fileName,
-                            const BaudRate baudRate,
-                            const CharSize charSize,
-                            const SerialStreamBuf::ParityEnum parityType,
-                            const short numOfStopBits,
-                            const SerialStreamBuf::FlowControlEnum flowControlType ) :
+    this->Open( fileName, openMode );
+    return;
+}
+
+SerialStream::SerialStream(const std::string fileName,
+                           const BaudRate baudRate,
+                           const CharSize charSize,
+                           const SerialStreamBuf::ParityEnum parityType,
+                           const short numOfStopBits,
+                           const SerialStreamBuf::FlowControlEnum flowControlType):
     iostream(0),
     mIOBuffer(0)
 {
-    this->Open( fileName ) ;
-    this->SetBaudRate( baudRate ) ;
-    this->SetCharSize( charSize ) ;
-    this->SetParity( parityType ) ;
-    this->SetNumOfStopBits( numOfStopBits ) ;
-    this->SetFlowControl( flowControlType ) ;
-    return ;
+    this->Open(fileName);
+    this->SetBaudRate(baudRate);
+    this->SetCharSize(charSize);
+    this->SetParity(parityType);
+    this->SetNumOfStopBits(numOfStopBits);
+    this->SetFlowControl(flowControlType);
+    return;
+}
+
+void SerialStream::Open(const std::string fileName, 
+                        std::ios_base::openmode openMode) 
+{
+    // Create a new SerialStreamBuf if one does not exist. 
+    if (! mIOBuffer)
+    {
+        mIOBuffer = new SerialStreamBuf;
+        assert(0 != mIOBuffer);
+        this->rdbuf(mIOBuffer);
+    }
+
+    // Open the serial port. 
+    if (0 == mIOBuffer->open(fileName, openMode))
+    {
+        setstate(badbit);    
+    }
+
+    return;
 }
 
 void 
-SerialStream::Open( const std::string       fileName, 
-                    std::ios_base::openmode openMode ) 
-{
-    //
-    // Create a new SerialStreamBuf if one does not exist. 
-    //
-    if ( ! mIOBuffer )
-    {
-        mIOBuffer = new SerialStreamBuf ;
-        assert( 0 != mIOBuffer ) ;
-        this->rdbuf( mIOBuffer ) ;
-    }
-    //
-    // Open the serial port. 
-    //
-    if ( 0 == mIOBuffer->open(fileName, openMode) )
-    {
-        setstate(badbit) ;    
-    }
-    return ;
-}
-
-void 
-SerialStream::SetBaudRate( 
-    const BaudRate baudRate ) 
+SerialStream::SetBaudRate(const BaudRate baudRate) 
 {
     SerialStreamBuf* my_buffer = 
-    dynamic_cast<SerialStreamBuf *>(this->rdbuf()) ;
-    //
-    // Make sure that we are dealing with a SerialStreamBuf before
-    // proceeding. This check also makes sure that we have a non-NULL
-    // buffer associated with this stream.
-    //
+    dynamic_cast<SerialStreamBuf *>(this->rdbuf());
+
+    // Make sure that we are dealing with a SerialStreamBuf before
+    // proceeding. This check also makes sure that we have a non-NULL
+    // buffer associated with this stream.
     if ( my_buffer ) 
     {
-        //
         // Try to set the baud rate. If the corresponding function of
         // the SerialStreamBuf class returns BAUD_INVALID, then we
         // have a problem and the stream is no longer valid for I/O.
-        //
-<<<<<<< HEAD
-        if( BaudRate::BAUD_INVALID == 
-=======
-        if ( SerialStreamBuf::BAUD_INVALID == 
->>>>>>> a658b105
-            my_buffer->SetBaudRate(baudRate) ) 
-        {
-            setstate(badbit) ;
+        if (BaudRate::BAUD_INVALID == my_buffer->SetBaudRate(baudRate)) 
+        {
+            setstate(badbit);
         }
     } 
     else 
     {
-        //
         // If the dynamic_cast above failed then we either have a NULL
         // streambuf associated with this stream or we have a buffer
         // of class other than SerialStreamBuf. In either case, we
         // have a problem and we should stop all I/O using this
         // stream.
+        setstate(badbit);
+    }
+    return;
+}
+
+BaudRate SerialStream::GetBaudRate() 
+{
+    SerialStreamBuf* my_buffer = 
+        dynamic_cast<SerialStreamBuf *>(this->rdbuf());
+
+    // Make sure that we are dealing with a SerialStreamBuf before
+    // proceeding. This check also makes sure that we have a non-NULL
+    // buffer associated with this stream.
+    if (my_buffer) 
+    {
         //
-        setstate(badbit) ;
-    }
-    return ;
-}
-
-<<<<<<< HEAD
-BaudRate 
-SerialStream::GetBaudRate() 
-=======
-SerialStreamBuf::BaudRateEnum 
-SerialStream::BaudRate() 
->>>>>>> a658b105
-{
-    SerialStreamBuf* my_buffer = 
-    dynamic_cast<SerialStreamBuf *>(this->rdbuf()) ;
-    //
-    // Make sure that we are dealing with a SerialStreamBuf before
-    // proceeding. This check also makes sure that we have a non-NULL
-    // buffer associated with this stream.
-    //
-    if ( my_buffer ) 
-    {
+        // Try to set the baud rate. If the corresponding function of the
+        // SerialStreamBuf class returns BAUD_INVALID, then we have a
+        // problem and the stream is no longer valid for I/O.
         //
-        // Try to set the baud rate. If the corresponding function of the
-        // SerialStreamBuf class returns BAUD_INVALID, then we have a
-        // problem and the stream is no longer valid for I/O.
-        //
-        return my_buffer->GetBaudRate() ;
+        return my_buffer->GetBaudRate();
     } 
     else 
     {
-        //
-        // If the dynamic_cast above failed then we either have a NULL
-        // streambuf associated with this stream or we have a buffer of
-        // class other than SerialStreamBuf. In either case, we have a
-        // problem and we should stop all I/O using this stream.
-        //
-        setstate(badbit) ;
-        return BaudRate::BAUD_INVALID ;
-    }
-}
-
-void
-SerialStream::SetCharSize( 
-    const CharSize charSize ) 
+        // If the dynamic_cast above failed then we either have a NULL
+        // streambuf associated with this stream or we have a buffer of
+        // class other than SerialStreamBuf. In either case, we have a
+        // problem and we should stop all I/O using this stream.
+        setstate(badbit);
+        return BaudRate::BAUD_INVALID;
+    }
+}
+
+void SerialStream::SetCharSize(const CharSize charSize) 
 {
     SerialStreamBuf* my_buffer = 
-    dynamic_cast<SerialStreamBuf *>(this->rdbuf()) ;
-    //
-    // Make sure that we are dealing with a SerialStreamBuf before
-    // proceeding. This check also makes sure that we have a non-NULL
-    // buffer associated with this stream.
-    //
-    if ( my_buffer ) 
-    {
-        //
-        // Try to set the baud rate. If the corresponding function of the
-        // SerialStreamBuf class returns BAUD_INVALID, then we have a
-        // problem and the stream is no longer valid for I/O.
-        //
-<<<<<<< HEAD
-        if( CharSize::CHAR_SIZE_INVALID == my_buffer->SetCharSize(charSize) ) 
-=======
-        if ( SerialStreamBuf::CHAR_SIZE_INVALID == 
-             my_buffer->SetCharSize(charSize) ) 
->>>>>>> a658b105
-        {
-            setstate(badbit) ;
+        dynamic_cast<SerialStreamBuf *>(this->rdbuf()) ;
+
+    // Make sure that we are dealing with a SerialStreamBuf before
+    // proceeding. This check also makes sure that we have a non-NULL
+    // buffer associated with this stream.
+    if (my_buffer) 
+    {
+        // Try to set the baud rate. If the corresponding function of the
+        // SerialStreamBuf class returns BAUD_INVALID, then we have a
+        // problem and the stream is no longer valid for I/O.
+        if (CharSize::CHAR_SIZE_INVALID == my_buffer->SetCharSize(charSize)) 
+        {
+            setstate(badbit);
         }
     } 
     else 
     {
-        //
-        // If the dynamic_cast above failed then we either have a NULL
-        // streambuf associated with this stream or we have a buffer of
-        // class other than SerialStreamBuf. In either case, we have a
-        // problem and we should stop all I/O using this stream.
-        //
-        setstate(badbit) ;
-    }
-    return ;
-}
-
-<<<<<<< HEAD
-CharSize
-SerialStream::GetCharSize() 
-=======
-SerialStreamBuf::CharSizeEnum
-SerialStream::CharSize() 
->>>>>>> a658b105
+        // If the dynamic_cast above failed then we either have a NULL
+        // streambuf associated with this stream or we have a buffer of
+        // class other than SerialStreamBuf. In either case, we have a
+        // problem and we should stop all I/O using this stream.
+        setstate(badbit);
+    }
+
+    return;
+}
+
+CharSize SerialStream::GetCharSize() 
 {
     SerialStreamBuf* my_buffer = 
-    dynamic_cast<SerialStreamBuf *>(this->rdbuf()) ;
-    //
-    // Make sure that we are dealing with a SerialStreamBuf before
-    // proceeding. This check also makes sure that we have a non-NULL
-    // buffer associated with this stream.
-    //
-    if ( my_buffer ) 
-    {
-        //
-        // Try to set the baud rate. If the corresponding function of the
-        // SerialStreamBuf class returns BAUD_INVALID, then we have a
-        // problem and the stream is no longer valid for I/O.
-        //
-        return my_buffer->GetCharSize() ;
+        dynamic_cast<SerialStreamBuf *>(this->rdbuf());
+
+    // Make sure that we are dealing with a SerialStreamBuf before
+    // proceeding. This check also makes sure that we have a non-NULL
+    // buffer associated with this stream.
+    if (my_buffer) 
+    {
+        // Try to set the baud rate. If the corresponding function of the
+        // SerialStreamBuf class returns BAUD_INVALID, then we have a
+        // problem and the stream is no longer valid for I/O.
+        return my_buffer->GetCharSize();
     } 
     else 
     {
-        //
-        // If the dynamic_cast above failed then we either have a NULL
-        // streambuf associated with this stream or we have a buffer of
-        // class other than SerialStreamBuf. In either case, we have a
-        // problem and we should stop all I/O using this stream.
-        //
-        setstate(badbit) ;
-        return CharSize::CHAR_SIZE_INVALID ;
-    }
-}
-
-void
-SerialStream::SetNumOfStopBits(short stop_bits)
-{
-    SerialStreamBuf* my_buffer = dynamic_cast<SerialStreamBuf *>(this->rdbuf()) ;
-    //
-    // Make sure that we are dealing with a SerialStreamBuf before
-    // proceeding. This check also makes sure that we have a non-NULL
-    // buffer associated with this stream.
-    //
+        // If the dynamic_cast above failed then we either have a NULL
+        // streambuf associated with this stream or we have a buffer of
+        // class other than SerialStreamBuf. In either case, we have a
+        // problem and we should stop all I/O using this stream.
+        setstate(badbit);
+        return CharSize::CHAR_SIZE_INVALID;
+    }
+}
+
+void SerialStream::SetNumOfStopBits(const short stop_bits)
+{
+    SerialStreamBuf* my_buffer = dynamic_cast<SerialStreamBuf *>(this->rdbuf());
+
+    // Make sure that we are dealing with a SerialStreamBuf before
+    // proceeding. This check also makes sure that we have a non-NULL
+    // buffer associated with this stream.
+    if (my_buffer)
+    {
+        // Try to set the baud rate. If the corresponding function of the
+        // SerialStreamBuf class returns BAUD_INVALID, then we have a
+        // problem and the stream is no longer valid for I/O.
+        if (-1 == my_buffer->SetNumOfStopBits(stop_bits))
+        {
+            setstate(badbit);
+        }
+    }
+    else
+    {
+        // If the dynamic_cast above failed then we either have a NULL
+        // streambuf associated with this stream or we have a buffer of
+        // class other than SerialStreamBuf. In either case, we have a
+        // problem and we should stop all I/O using this stream.
+        setstate(badbit);
+    }
+    return ;
+}
+
+short SerialStream::GetNumOfStopBits()
+{
+    SerialStreamBuf* my_buffer = dynamic_cast<SerialStreamBuf *>(this->rdbuf());
+
+    // Make sure that we are dealing with a SerialStreamBuf before
+    // proceeding. This check also makes sure that we have a non-NULL
+    // buffer associated with this stream.
+    if (my_buffer)
+    {
+        // Try to set the baud rate. If the corresponding function of the
+        // SerialStreamBuf class returns BAUD_INVALID, then we have a
+        // problem and the stream is no longer valid for I/O.
+        return my_buffer->GetNumOfStopBits();
+    }
+    else
+    {
+        // If the dynamic_cast above failed then we either have a NULL
+        // streambuf associated with this stream or we have a buffer of
+        // class other than SerialStreamBuf. In either case, we have a
+        // problem and we should stop all I/O using this stream.
+        setstate(badbit);
+        return -1;
+    }
+}
+
+void SerialStream::SetParity(const SerialStreamBuf::ParityEnum parity)
+{
+    SerialStreamBuf* my_buffer = dynamic_cast<SerialStreamBuf *>(this->rdbuf());
+
+    // Make sure that we are dealing with a SerialStreamBuf before
+    // proceeding. This check also makes sure that we have a non-NULL
+    // buffer associated with this stream.
+    if (my_buffer)
+    {
+        // Try to set the baud rate. If the corresponding function of the
+        // SerialStreamBuf class returns BAUD_INVALID, then we have a
+        // problem and the stream is no longer valid for I/O.
+        if (SerialStreamBuf::PARITY_INVALID == my_buffer->SetParity(parity))
+        {
+            setstate(badbit);
+        }
+    }
+    else
+    {
+        // If the dynamic_cast above failed then we either have a NULL
+        // streambuf associated with this stream or we have a buffer of
+        // class other than SerialStreamBuf. In either case, we have a
+        // problem and we should stop all I/O using this stream.
+        setstate(badbit);
+    }
+    return;
+}
+
+SerialStreamBuf::ParityEnum SerialStream::GetParity()
+{
+    SerialStreamBuf* my_buffer = dynamic_cast<SerialStreamBuf *>(this->rdbuf());
+
+    // Make sure that we are dealing with a SerialStreamBuf before
+    // proceeding. This check also makes sure that we have a non-NULL
+    // buffer associated with this stream.
+    if (my_buffer)
+    {
+        // Try to set the baud rate. If the corresponding function of the
+        // SerialStreamBuf class returns BAUD_INVALID, then we have a
+        // problem and the stream is no longer valid for I/O.
+        return my_buffer->GetParity();
+    }
+    else
+    {
+        // If the dynamic_cast above failed then we either have a NULL
+        // streambuf associated with this stream or we have a buffer of
+        // class other than SerialStreamBuf. In either case, we have a
+        // problem and we should stop all I/O using this stream.
+        setstate(badbit);
+        return SerialStreamBuf::PARITY_INVALID;
+    }
+}
+
+void SerialStream::SetFlowControl(const SerialStreamBuf::FlowControlEnum flow_c)
+{
+    SerialStreamBuf* my_buffer = dynamic_cast<SerialStreamBuf *>(this->rdbuf());
+
+    // Make sure that we are dealing with a SerialStreamBuf before
+    // proceeding. This check also makes sure that we have a non-NULL
+    // buffer associated with this stream.
+    if (my_buffer)
+    {
+        // Try to set the baud rate. If the corresponding function of the
+        // SerialStreamBuf class returns BAUD_INVALID, then we have a
+        // problem and the stream is no longer valid for I/O.
+        if (SerialStreamBuf::FLOW_CONTROL_INVALID == my_buffer->SetFlowControl(flow_c))
+        {
+            setstate(badbit);
+        }
+    }
+    else
+    {
+        // If the dynamic_cast above failed then we either have a NULL
+        // streambuf associated with this stream or we have a buffer of
+        // class other than SerialStreamBuf. In either case, we have a
+        // problem and we should stop all I/O using this stream.
+        setstate(badbit);
+    }
+
+    return;
+}
+
+SerialStreamBuf::FlowControlEnum SerialStream::GetFlowControl()
+{
+    SerialStreamBuf* my_buffer = dynamic_cast<SerialStreamBuf *>(this->rdbuf());
+
+    // Make sure that we are dealing with a SerialStreamBuf before
+    // proceeding. This check also makes sure that we have a non-NULL
+    // buffer associated with this stream.
     if ( my_buffer )
     {
-        //
-        // Try to set the baud rate. If the corresponding function of the
-        // SerialStreamBuf class returns BAUD_INVALID, then we have a
-        // problem and the stream is no longer valid for I/O.
-        //
-        if ( -1 == my_buffer->SetNumOfStopBits(stop_bits) )
-        {
-            setstate(badbit) ;
-        }
-    }
-    else
-    {
-        //
-        // If the dynamic_cast above failed then we either have a NULL
-        // streambuf associated with this stream or we have a buffer of
-        // class other than SerialStreamBuf. In either case, we have a
-        // problem and we should stop all I/O using this stream.
-        //
-        setstate(badbit) ;
-    }
-    return ;
-}
-
-short
-<<<<<<< HEAD
-SerialStream::NumOfStopBits() {
-=======
-SerialStream::NumOfStopBits()
-{
->>>>>>> a658b105
-    SerialStreamBuf* my_buffer = dynamic_cast<SerialStreamBuf *>(this->rdbuf()) ;
-    //
-    // Make sure that we are dealing with a SerialStreamBuf before
-    // proceeding. This check also makes sure that we have a non-NULL
-    // buffer associated with this stream.
-    //
+        // Try to set the baud rate. If the corresponding function of the
+        // SerialStreamBuf class returns BAUD_INVALID, then we have a
+        // problem and the stream is no longer valid for I/O.
+        return my_buffer->GetFlowControl();
+    }
+    else
+    {
+        // If the dynamic_cast above failed then we either have a NULL
+        // streambuf associated with this stream or we have a buffer of
+        // class other than SerialStreamBuf. In either case, we have a
+        // problem and we should stop all I/O using this stream.
+        setstate(badbit);
+        return SerialStreamBuf::FLOW_CONTROL_INVALID;
+    }
+}
+
+short SerialStream::SetVMin(const short vmin)
+{
+    SerialStreamBuf* my_buffer = dynamic_cast<SerialStreamBuf *>(this->rdbuf());
+    
+    if (my_buffer)
+    {
+        if (-1 == my_buffer->SetVMin(vmin))
+        {
+            setstate(badbit);
+            return -1;
+        }
+    }
+    else
+    {
+        setstate(badbit);
+        return -1;
+    }
+
+    return vmin;
+}
+
+short SerialStream::GetVMin()
+{
+    SerialStreamBuf* my_buffer = dynamic_cast<SerialStreamBuf *>(this->rdbuf());
     if ( my_buffer )
     {
-        //
-        // Try to set the baud rate. If the corresponding function of the
-        // SerialStreamBuf class returns BAUD_INVALID, then we have a
-        // problem and the stream is no longer valid for I/O.
-        //
-        return my_buffer->NumOfStopBits() ;
-    }
-    else
-    {
-        //
-        // If the dynamic_cast above failed then we either have a NULL
-        // streambuf associated with this stream or we have a buffer of
-        // class other than SerialStreamBuf. In either case, we have a
-        // problem and we should stop all I/O using this stream.
-        //
-        setstate(badbit) ;
-        return -1 ;
-    }
-}
-
-void 
-SerialStream::SetParity(const SerialStreamBuf::ParityEnum parity)
-{
-    SerialStreamBuf* my_buffer = dynamic_cast<SerialStreamBuf *>(this->rdbuf()) ;
-    //
-    // Make sure that we are dealing with a SerialStreamBuf before
-    // proceeding. This check also makes sure that we have a non-NULL
-    // buffer associated with this stream.
-    //
+        return my_buffer->GetVMin();
+    }
+    else
+    {
+        setstate(badbit);
+        return -1;
+    }
+}
+
+short SerialStream::SetVTime(short vtime)
+{
+    SerialStreamBuf* my_buffer = dynamic_cast<SerialStreamBuf *>(this->rdbuf());
     if ( my_buffer )
     {
-        //
-        // Try to set the baud rate. If the corresponding function of the
-        // SerialStreamBuf class returns BAUD_INVALID, then we have a
-        // problem and the stream is no longer valid for I/O.
-        //
-        if ( SerialStreamBuf::PARITY_INVALID == my_buffer->SetParity(parity) )
-        {
-            setstate(badbit) ;
-        }
-    }
-    else
-    {
-        //
-        // If the dynamic_cast above failed then we either have a NULL
-        // streambuf associated with this stream or we have a buffer of
-        // class other than SerialStreamBuf. In either case, we have a
-        // problem and we should stop all I/O using this stream.
-        //
-        setstate(badbit) ;
-    }
-    return ;
-}
-
-SerialStreamBuf::ParityEnum
-<<<<<<< HEAD
-SerialStream::Parity() {
-=======
-SerialStream::Parity()
-{
->>>>>>> a658b105
-    SerialStreamBuf* my_buffer = dynamic_cast<SerialStreamBuf *>(this->rdbuf()) ;
-    //
-    // Make sure that we are dealing with a SerialStreamBuf before
-    // proceeding. This check also makes sure that we have a non-NULL
-    // buffer associated with this stream.
-    //
+        if ( -1 == my_buffer->SetVTime(vtime))
+        {
+            setstate(badbit);
+            return -1;
+        }
+    }
+    else
+    {
+        setstate(badbit);
+        return -1;
+    }
+
+    return vtime;
+}
+
+short SerialStream::GetVTime()
+{
+    SerialStreamBuf* my_buffer = dynamic_cast<SerialStreamBuf *>(this->rdbuf());
     if ( my_buffer )
     {
-        //
-        // Try to set the baud rate. If the corresponding function of the
-        // SerialStreamBuf class returns BAUD_INVALID, then we have a
-        // problem and the stream is no longer valid for I/O.
-        //
-        return my_buffer->Parity() ;
-    }
-    else
-    {
-        //
-        // If the dynamic_cast above failed then we either have a NULL
-        // streambuf associated with this stream or we have a buffer of
-        // class other than SerialStreamBuf. In either case, we have a
-        // problem and we should stop all I/O using this stream.
-        //
-        setstate(badbit) ;
-        return SerialStreamBuf::PARITY_INVALID ;
-    }
-}
-
-void 
-SerialStream::SetFlowControl(const SerialStreamBuf::FlowControlEnum flow_c)
-{
-    SerialStreamBuf* my_buffer = dynamic_cast<SerialStreamBuf *>(this->rdbuf()) ;
-    //
-    // Make sure that we are dealing with a SerialStreamBuf before
-    // proceeding. This check also makes sure that we have a non-NULL
-    // buffer associated with this stream.
-    //
-    if ( my_buffer )
-    {
-        //
-        // Try to set the baud rate. If the corresponding function of the
-        // SerialStreamBuf class returns BAUD_INVALID, then we have a
-        // problem and the stream is no longer valid for I/O.
-        //
-        if ( SerialStreamBuf::FLOW_CONTROL_INVALID == my_buffer->SetFlowControl(flow_c) )
-        {
-            setstate(badbit) ;
-        }
-    }
-    else
-    {
-        //
-        // If the dynamic_cast above failed then we either have a NULL
-        // streambuf associated with this stream or we have a buffer of
-        // class other than SerialStreamBuf. In either case, we have a
-        // problem and we should stop all I/O using this stream.
-        //
-        setstate(badbit) ;
-    }
-    return ;
-}
-
-short
-<<<<<<< HEAD
-SerialStream::SetVMin( short vmin ) {
-    SerialStreamBuf* my_buffer = dynamic_cast<SerialStreamBuf *>(this->rdbuf()) ;
-    if ( my_buffer ) {
-        if ( -1 == my_buffer->SetVMin( vmin ) ) {
-            setstate(badbit) ;
-            return -1;
-        };
-    } else {
-        setstate(badbit) ;
+        return my_buffer->GetVTime();
+    }
+    else
+    {
+        setstate(badbit);
         return -1;
-    };
-=======
-SerialStream::SetVMin( short vmin )
-{
-    SerialStreamBuf* my_buffer = dynamic_cast<SerialStreamBuf *>(this->rdbuf()) ;
-    if ( my_buffer )
-    {
-        if ( -1 == my_buffer->SetVMin( vmin ) )
-        {
-            setstate(badbit) ;
-            return -1;
-        }
-    }
-    else
-    {
-        setstate(badbit) ;
-        return -1 ;
-    }
->>>>>>> a658b105
-    return vmin;
-}
-
-short
-<<<<<<< HEAD
-SerialStream::VMin() {
-    SerialStreamBuf* my_buffer = dynamic_cast<SerialStreamBuf *>(this->rdbuf()) ;
-    if ( my_buffer ) {
-        return my_buffer->VMin();
-    } else {
-        setstate(badbit) ;
-        return -1;
-    };
-}
-
-short
-SerialStream::SetVTime( short vmin ) {
-    SerialStreamBuf* my_buffer = dynamic_cast<SerialStreamBuf *>(this->rdbuf()) ;
-    if ( my_buffer ) {
-        if ( -1 == my_buffer->SetVTime( vmin ) ) {
-            setstate(badbit) ;
-            return -1;
-        };
-    } else {
-        setstate(badbit) ;
-        return -1;
-    };
-    return vmin;
-}
-
-short
-SerialStream::VTime() {
-    SerialStreamBuf* my_buffer = dynamic_cast<SerialStreamBuf *>(this->rdbuf()) ;
-    if ( my_buffer ) {
-        return my_buffer->VTime();
-    } else {
-        setstate(badbit) ;
-        return -1;
-    };
-}
-
-SerialStreamBuf::FlowControlEnum
-SerialStream::FlowControl() {
-=======
-SerialStream::VMin()
-{
-    SerialStreamBuf* my_buffer = dynamic_cast<SerialStreamBuf *>(this->rdbuf()) ;
-    if ( my_buffer )
-    {
-        return my_buffer->VMin() ;
-    }
-    else
-    {
-        setstate(badbit) ;
-        return -1 ;
-    }
-}
-
-short
-SerialStream::SetVTime( short vtime )
-{
-    SerialStreamBuf* my_buffer = dynamic_cast<SerialStreamBuf *>(this->rdbuf()) ;
-    if ( my_buffer )
-    {
-        if ( -1 == my_buffer->SetVTime( vtime ) )
-        {
-            setstate(badbit) ;
-            return -1 ;
-        }
-    }
-    else
-    {
-        setstate(badbit) ;
-        return -1 ;
-    }
-
-    return vtime ;
-}
-
-short
-SerialStream::VTime()
-{
-    SerialStreamBuf* my_buffer = dynamic_cast<SerialStreamBuf *>(this->rdbuf()) ;
-    if ( my_buffer )
-    {
-        return my_buffer->VTime() ;
-    }
-    else
-    {
-        setstate(badbit) ;
-        return -1 ;
-    }
-}
-
-SerialStreamBuf::FlowControlEnum
-SerialStream::FlowControl()
-{
->>>>>>> a658b105
-    SerialStreamBuf* my_buffer = dynamic_cast<SerialStreamBuf *>(this->rdbuf()) ;
-    //
-    // Make sure that we are dealing with a SerialStreamBuf before
-    // proceeding. This check also makes sure that we have a non-NULL
-    // buffer associated with this stream.
-    //
-    if ( my_buffer )
-    {
-        //
-        // Try to set the baud rate. If the corresponding function of the
-        // SerialStreamBuf class returns BAUD_INVALID, then we have a
-        // problem and the stream is no longer valid for I/O.
-        //
-        return my_buffer->FlowControl() ;
-    }
-    else
-    {
-        //
-        // If the dynamic_cast above failed then we either have a NULL
-        // streambuf associated with this stream or we have a buffer of
-        // class other than SerialStreamBuf. In either case, we have a
-        // problem and we should stop all I/O using this stream.
-        //
-        setstate(badbit) ;
-        return SerialStreamBuf::FLOW_CONTROL_INVALID ;
     }
 }