--- conflicted
+++ resolved
@@ -117,12 +117,12 @@
              * @param numberOfStopBits The number of stop bits.
              * @param flowControlType Flow control for the serial data stream.
              */
-            SerialStream( const std::string fileName,
-                          const BaudRate baudRate = SerialStreamBuf::DEFAULT_BAUD,
-                          const CharSize charSize = SerialStreamBuf::DEFAULT_CHAR_SIZE,
-                          const SerialStreamBuf::ParityEnum parityType = SerialStreamBuf::DEFAULT_PARITY,
-                          const short numOfStopBits = SerialStreamBuf::DEFAULT_NO_OF_STOP_BITS,
-                          const SerialStreamBuf::FlowControlEnum flowControlType = SerialStreamBuf::DEFAULT_FLOW_CONTROL ) ;
+            SerialStream(const std::string fileName,
+                         const BaudRate baudRate = SerialStreamBuf::DEFAULT_BAUD,
+                         const CharSize charSize = SerialStreamBuf::DEFAULT_CHAR_SIZE,
+                         const SerialStreamBuf::ParityEnum parityType = SerialStreamBuf::DEFAULT_PARITY,
+                         const short numOfStopBits = SerialStreamBuf::DEFAULT_NO_OF_STOP_BITS,
+                         const SerialStreamBuf::FlowControlEnum flowControlType = SerialStreamBuf::DEFAULT_FLOW_CONTROL);
 
             /**
              * @brief Default Contructor.  Creates a new SerialStream object
@@ -150,48 +150,28 @@
              * @param openMode The communication mode status when the serial
              *        communication port is opened.
              */
-            void Open( const std::string fileName, 
-                       std::ios_base::openmode openMode = 
-                       std::ios_base::in | std::ios_base::out) ;
+            void Open(const std::string fileName, 
+                      std::ios_base::openmode openMode = 
+                      std::ios_base::in | std::ios_base::out);
 
             /**
              * @brief Closes the serial port. No communications can occur with
              *        the serial port  after calling this routine.
              */
-            void Close() ;
+            void Close();
 
             /**
              * @brief Determines if the Serial Stream is in an open state.
              * @return Returns true iff the Stream is in an open state.
              */
-            bool IsOpen() const ;
+            bool IsOpen() const;
 
             /** 
              * @brief Sets the input and output baud ratesfor the
              *        Serial Stream object. 
              */
-            void SetBaudRate(BaudRate baudRate) ;
-
-<<<<<<< HEAD
-            /** Get the current baud rate being used for serial
-                communication. This routine queries the serial port for its
-                current settings and returns the baud rate that is being
-                used by the serial port. 
-	  
-                @return The current baud rate for the serial port.
-                Note: this is not a constant function because it
-                checks to see that it is dealing with a SerialStream
-                with a non-null buffer.  If the buffer is null, it
-                attempts to set the state of the stream accordingly.
-            */
-            BaudRate GetBaudRate() ;
-
-            /** Set the character size associated with the serial port. 
-	  
-            @param size The character size will be set to this value. 
-            */
-            void SetCharSize(const CharSize charSize ) ;
-=======
+            void SetBaudRate(const BaudRate baudRate);
+
             /**
              * @brief Gets the current baud rate being used for serial
              *        communication. This routine queries the serial port for
@@ -205,29 +185,21 @@
              *
              * @return Returns the current baud rate for the serial port.
              */
-            SerialStreamBuf::BaudRateEnum BaudRate() ;
+            BaudRate GetBaudRate();
 
             /**
              * @brief Sets the character size associated with the serial port.
              * @param characterSize The character size will be set to this
              *        value.
              */
-            void SetCharSize(const SerialStreamBuf::CharSizeEnum charSize ) ;
->>>>>>> a658b105
+            void SetCharSize(const CharSize charSize );
 
             /**
              * @brief Gets the character size being used for serial
              *        communication.
              * @return Returns the current character size. 
-            */
-<<<<<<< HEAD
-            CharSize GetCharSize() ;
-
-            /** Set the number of stop bits used during serial
-                communication. The only valid values are 1 and 2.
-=======
-            SerialStreamBuf::CharSizeEnum CharSize() ;
->>>>>>> a658b105
+             */
+            CharSize GetCharSize();
 
             /**
              * @brief Sets the number of stop bits used during serial
@@ -235,94 +207,44 @@
              *        The only valid values are 1 and 2.
              * @param numberOfStopBits The number of stop bits. (1 or 2). 
              */
-            void SetNumOfStopBits(short numOfStopBits) ;
-
-<<<<<<< HEAD
-            /** Get the number of stop bits being used during serial
-                communication.
-	  
-                @return The number of stop bits.  */
-=======
+            void SetNumOfStopBits(const short numOfStopBits);
+
             /**
              * @brief Gets the number of stop bits being used during serial
              *        communication.
              * @return Returns the number of stop bits.
              */
->>>>>>> a658b105
-            short NumOfStopBits() ; 
+            short GetNumOfStopBits(); 
 
             /**
              * @brief Sets the parity type for serial communication.
              * @param parityType The parity value. 
              */
-            void SetParity(const SerialStreamBuf::ParityEnum parityType) ;
-
-<<<<<<< HEAD
-            /** Get the current parity setting for the serial port. 
-	  
-            @return The parity setting for the serial port. 
-	  
-            */
-            SerialStreamBuf::ParityEnum Parity() ;
-
-            /** Use the specified flow control. 
-=======
+            void SetParity(const SerialStreamBuf::ParityEnum parityType);
+
             /**
              * @brief Get the current parity setting for the serial port. 
              * @return Returns the parity setting for the serial port. 
              */
-            SerialStreamBuf::ParityEnum Parity() ;
->>>>>>> a658b105
+            SerialStreamBuf::ParityEnum GetParity();
 
             /**
              * @brief Sets the specified flow control type. 
              */
-            void 
-            SetFlowControl(const SerialStreamBuf::FlowControlEnum flowControlType) ;
-
-<<<<<<< HEAD
-            /** Return the current flow control setting. 
-
-            */
-            SerialStreamBuf::FlowControlEnum FlowControl() ;
-
-            /** Set character buffer size.
-                
-            */
-            short SetVMin( short vtime ) ;
-
-
-            /** Get current size of character buffer.
-                Look <A HREF="http://www.unixwiz.net/techtips/termios-vmin-vtime.html">here</A>
-                for more documentation about VTIME and VMIN.
-                
-            */
-            short VMin() ;
-
-            /** Set character buffer timing in 10th of a second.
-                
-            */
-            short SetVTime( short vtime ) ;
-
-            /** Get current timing of character buffer in 10th of a second.
-                Look <A HREF="http://www.unixwiz.net/techtips/termios-vmin-vtime.html">here</A>
-                for more documentation about VTIME and VMIN.
-                
-            */
-=======
+            void SetFlowControl(const SerialStreamBuf::FlowControlEnum flowControlType);
+
             /**
              * @brief Returns the current flow control setting.
              * @return Returns the current flow control setting.
              */
-            SerialStreamBuf::FlowControlEnum FlowControl() ;
+            SerialStreamBuf::FlowControlEnum GetFlowControl();
 
             /**
              * @brief Sets character buffer size.
              * @param vmin The size to set the read/write character buffer.
              * @return Returns 
              */
-            short SetVMin( const short vmin ) ;
-
+            short SetVMin(const short vmin);
 
             /**
              * @brief Gets current size of character buffer.
@@ -330,14 +252,14 @@
              *        for more documentation about VTIME and VMIN.
              * @return Returns 
              */
-            short VMin() ;
+            short GetVMin();
 
             /**
              * @brief Sets the character buffer timing in 10ths of a second.
              * @param vtime The character buffer timing value to be set.
              * @return Returns 
              */
-            short SetVTime( short vtime ) ;
+            short SetVTime(short vtime);
 
             /**
              * @brief Get current timing of character buffer in 10th of a second.
@@ -345,19 +267,19 @@
              *        for more documentation about VTIME and VMIN.
              * @return Returns 
              */
->>>>>>> a658b105
-            short VTime() ;
-
+            short GetVTime();
 
             /**------------------------------------------------------------
              * Friends
              * ------------------------------------------------------------
              */
+
         protected:
             /**------------------------------------------------------------
              * Protected Data Members
              * ------------------------------------------------------------
              */
+
             /**------------------------------------------------------------
              * Protected Methods
              * ------------------------------------------------------------
@@ -367,14 +289,14 @@
              * Private Data Members
              * ------------------------------------------------------------
              */
-            //
+
             /**
              * @brief The copy constructor and the assignment operator are
              *        declared but never defined. This allows the compiler
              *        to catch any attempts to copy instances of this class.
              */
-            SerialStream( const SerialStream& ) ;
-            SerialStream& operator=( const SerialStream& ) ;
+            SerialStream(const SerialStream&);
+            SerialStream& operator=(const SerialStream&);
 
             /**
              * @brief The SerialStreamBuffer object that will be used by the
