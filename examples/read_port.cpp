#include <SerialStream.h>
#include <iostream>
#include <unistd.h>
#include <cstdlib>

<<<<<<< HEAD
int main()
=======
using namespace LibSerial;
    
int main(int argc, char** argv )
>>>>>>> 866f4611
{
    (void) argc; // Quiet compiler warning.
    (void) argv; // Quiet compiler warning.

    // Instantiate the SerialStream object then open the serial port.
    SerialStream serialStream;
    serialStream.Open("/dev/ttyUSB0");
    
    if (!serialStream.good()) 
    {
        std::cerr << "[" << __FILE__ << ":" << __LINE__ << "] "
                  << "Error: Could not open serial port." 
                  << std::endl;
        exit(1);
    }

    // Set the baud rate of the serial port.
<<<<<<< HEAD
    //
    serial_port.SetBaudRate( BaudRate::BAUD_115200 ) ;
    if ( ! serial_port.good() ) 
=======
    serialStream.SetBaudRate(SerialStreamBuf::BAUD_115200);
    
    if (!serialStream.good()) 
>>>>>>> 866f4611
    {
        std::cerr << "Error: Could not set the baud rate." << std::endl;
        exit(1);
    }

    // Set the number of data bits.
<<<<<<< HEAD
    //
    serial_port.SetCharSize( CharSize::CHAR_SIZE_8 ) ;
    if ( ! serial_port.good() ) 
=======
    serialStream.SetCharSize(SerialStreamBuf::CHAR_SIZE_8);
    
    if (!serialStream.good()) 
>>>>>>> 866f4611
    {
        std::cerr << "Error: Could not set the character size." << std::endl;
        exit(1);
    }

    // Disable parity.
    serialStream.SetParity(SerialStreamBuf::PARITY_NONE);
    
    if (!serialStream.good()) 
    {
        std::cerr << "Error: Could not disable the parity." << std::endl;
        exit(1);
    }

    // Set the number of stop bits.
    serialStream.SetNumOfStopBits(1);
    
    if (!serialStream.good()) 
    {
        std::cerr << "Error: Could not set the number of stop bits."
                  << std::endl;
        exit(1);
    }

    // Turn off hardware flow control.
    serialStream.SetFlowControl(SerialStreamBuf::FLOW_CONTROL_NONE);
    if (!serialStream.good()) 
    {
        std::cerr << "Error: Could not use hardware flow control."
                  << std::endl;
        exit(1);
    }

    // Do not skip whitespace characters while reading from the serial port.
    // serialStream.unsetf(std::ios_base::skipws);

    // Wait for some data to be available at the serial port.
    while(serialStream.rdbuf()->in_avail() == 0) 
    {
        usleep(100);
    }

    // Keep reading data from serial port and print it to the screen.
    while(serialStream.rdbuf()->in_avail() > 0) 
    {
        char nextByte;
        serialStream.get(nextByte);
        std::cerr << std::hex << static_cast<int>(nextByte) << " ";
        usleep(100);
    }

    std::cerr << std::endl;
    return EXIT_SUCCESS;
}<|MERGE_RESOLUTION|>--- conflicted
+++ resolved
@@ -3,22 +3,14 @@
 #include <unistd.h>
 #include <cstdlib>
 
-<<<<<<< HEAD
+using namespace LibSerial;
 int main()
-=======
-using namespace LibSerial;
+{
+    // Instantiate the SerialStream object then open the serial port.
+    SerialStream serial_stream;
+    serial_stream.Open("/dev/ttyUSB0");
     
-int main(int argc, char** argv )
->>>>>>> 866f4611
-{
-    (void) argc; // Quiet compiler warning.
-    (void) argv; // Quiet compiler warning.
-
-    // Instantiate the SerialStream object then open the serial port.
-    SerialStream serialStream;
-    serialStream.Open("/dev/ttyUSB0");
-    
-    if (!serialStream.good()) 
+    if (!serial_stream.good()) 
     {
         std::cerr << "[" << __FILE__ << ":" << __LINE__ << "] "
                   << "Error: Could not open serial port." 
@@ -27,48 +19,34 @@
     }
 
     // Set the baud rate of the serial port.
-<<<<<<< HEAD
-    //
-    serial_port.SetBaudRate( BaudRate::BAUD_115200 ) ;
-    if ( ! serial_port.good() ) 
-=======
-    serialStream.SetBaudRate(SerialStreamBuf::BAUD_115200);
-    
-    if (!serialStream.good()) 
->>>>>>> 866f4611
+    serial_stream.SetBaudRate( BaudRate::BAUD_115200 ) ;
+    if ( ! serial_stream.good() ) 
     {
         std::cerr << "Error: Could not set the baud rate." << std::endl;
         exit(1);
     }
 
     // Set the number of data bits.
-<<<<<<< HEAD
-    //
-    serial_port.SetCharSize( CharSize::CHAR_SIZE_8 ) ;
-    if ( ! serial_port.good() ) 
-=======
-    serialStream.SetCharSize(SerialStreamBuf::CHAR_SIZE_8);
-    
-    if (!serialStream.good()) 
->>>>>>> 866f4611
+    serial_stream.SetCharSize( CharSize::CHAR_SIZE_8 ) ;
+    if ( ! serial_stream.good() ) 
     {
         std::cerr << "Error: Could not set the character size." << std::endl;
         exit(1);
     }
 
     // Disable parity.
-    serialStream.SetParity(SerialStreamBuf::PARITY_NONE);
+    serial_stream.SetParity(SerialStreamBuf::PARITY_NONE);
     
-    if (!serialStream.good()) 
+    if (!serial_stream.good()) 
     {
         std::cerr << "Error: Could not disable the parity." << std::endl;
         exit(1);
     }
 
     // Set the number of stop bits.
-    serialStream.SetNumOfStopBits(1);
+    serial_stream.SetNumOfStopBits(1);
     
-    if (!serialStream.good()) 
+    if (!serial_stream.good()) 
     {
         std::cerr << "Error: Could not set the number of stop bits."
                   << std::endl;
@@ -76,8 +54,8 @@
     }
 
     // Turn off hardware flow control.
-    serialStream.SetFlowControl(SerialStreamBuf::FLOW_CONTROL_NONE);
-    if (!serialStream.good()) 
+    serial_stream.SetFlowControl(SerialStreamBuf::FLOW_CONTROL_NONE);
+    if (!serial_stream.good()) 
     {
         std::cerr << "Error: Could not use hardware flow control."
                   << std::endl;
@@ -88,16 +66,16 @@
     // serialStream.unsetf(std::ios_base::skipws);
 
     // Wait for some data to be available at the serial port.
-    while(serialStream.rdbuf()->in_avail() == 0) 
+    while(serial_stream.rdbuf()->in_avail() == 0) 
     {
         usleep(100);
     }
 
     // Keep reading data from serial port and print it to the screen.
-    while(serialStream.rdbuf()->in_avail() > 0) 
+    while(serial_stream.rdbuf()->in_avail() > 0) 
     {
         char nextByte;
-        serialStream.get(nextByte);
+        serial_stream.get(nextByte);
         std::cerr << std::hex << static_cast<int>(nextByte) << " ";
         usleep(100);
     }
